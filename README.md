# orbcomm_decoder
A software receiver for ORBCOMM satellite transmissions.
  

  
## Description

This is a software receiver for decoding packets from ORBCOMM satellites. I don't know what all of the various packets are for, but for the ones I do, I attempt to decode the packet data.   
  
I am writing this decoder as an instructional personal project. Hopefully it
can be used by others to learn about designing satellite communication 
receivers.  
  
If you want a more full-featured ORBCOMM receiver please check out:  
https://www.coaa.co.uk/orbcommplotter.htm  
http://f6cte.free.fr/index_anglais.htm  
  
  
  
## Dependencies
  
Should work with either Python 2.X or 3.X  
  
I use [pyrtlsdr] to record the RF signal with an RTLSDR receiver.  
[NumPy] and [SciPy] are used for signal processing.  
[PyEphem] is used to calculate Az/El and doppler shift of the satellites.  
  
pip install pyrtlsdr, numpy, scipy, pyephem  
  
  
  
[PyEphem]: https://rhodesmill.org/pyephem/index.html
[NumPy]: https://www.numpy.org/
[SciPy]: https://www.scipy.org/
[pyrtlsdr]: https://github.com/roger-/pyrtlsdr
  
## Getting started
  
#### Offline recording and decoding  
1. First run the _update_orbcomm_tle.py_ script to get the latest two-line elements for the orbcomm satellites.  
2. Update latitude and longitude of your receiver in _record_orbcomm.py_  
3. Record IQ data by running _record_orbcomm.py_  
4. Run _file_decoder.py_ to decode a single recording file (defaults to the first file in the /data folder)  
  
  
#### Real-time recording and decoding  
Not implemented yet.  
  
  
  
## DSP Training

In the dsp_training folder are a number of scripts that I used to help me understand the DSP that I needed to decode the ORBCOMM signals. The scripts are simulation only and help understand phase recovery, timing recovery, creating symbols from bits, mixing, filtering, etc.  
  
  
  
## Scripts
  
  
Scripts include:  
- sat_db.py: just a dictionary of orbcomm satellites I know are active  
- helpers.py: a file with useful helper functions  
- mat_file_explorer.py: a script that shows what is in a .mat file  
- plot_recording_waterfall.py: plots a waterfall of recordings  
- update_orbcomm_tle.py: downloads the latest orbcomm tles from celestrack.com  
- record_orbcomm.py: records orbcomm satellites when they are overhead with an RTLSDR  
- file_decoder.py: If you have .mat files in the data folder, this script will attempt to decode one  
  
  
  
  
  
## References

I used these two resources as my primary references.  

http://mdkenny.customer.netspace.net.au/Orbcomm.pdf  
http://www.decodesystems.com/orbcomm.html  
 
<<<<<<< HEAD
=======

## DSP Training

In the dsp_training folder are a number of scripts that I used to help me understand the DSP that I needed to decode the ORBCOMM signals. The scripts are simulation only and help understand phase recovery, timing recovery, creating symbols from bits, mixing, filtering, etc.  
  


## Scripts
  
  
Scripts include:  
- sat_db.py: just a dictionary of orbcomm satellites I know are active  
- helpers.py: a file with useful helper functions  
- mat_file_explorer.py: a script that shows what is in a .mat file  
- plot_recording_waterfall.py: plots a waterfall of recordings  
- update_orbcomm_tle.py: downloads the latest orbcomm tles from celestrack.com  
- record_spectrum_orbcomm.py: records orbcomm satellites when they are overhead with an RTLSDR  
- file_decoder.py: If you have .mat files in the data folder, this script will attempt to decode it  
  
  
>>>>>>> 7e58cb21
  
## Data format

In the data folder is a couple files of samples that I have recorded.  

The files are .mat files. They can be opened with MATLAB or Python (using SciPy's loadmat function).  

The files include metadata:  
- fc: center frequency  
- fs: sample rate  
- sats: a list of the names of the satellites overhead  
- tles: a list of lists of the tle lines for each satellite (in the order of the sats list)  
- timestamp: unix time of the start of the recording  
- samples: a numpy complex64 array of the samples  
- lat: the latitude of the receiver when the samples were recorded  
- lon: the longitude of the receiver when the samples were recorded  
- alt: the elevation of the receiver when the samples were recorded  
  
Look at the mat_file_explorer.py script to see an example of how to access the metadata.  
<<<<<<< HEAD
  
=======

>>>>>>> 7e58cb21
<|MERGE_RESOLUTION|>--- conflicted
+++ resolved
@@ -77,29 +77,6 @@
 http://mdkenny.customer.netspace.net.au/Orbcomm.pdf  
 http://www.decodesystems.com/orbcomm.html  
  
-<<<<<<< HEAD
-=======
-
-## DSP Training
-
-In the dsp_training folder are a number of scripts that I used to help me understand the DSP that I needed to decode the ORBCOMM signals. The scripts are simulation only and help understand phase recovery, timing recovery, creating symbols from bits, mixing, filtering, etc.  
-  
-
-
-## Scripts
-  
-  
-Scripts include:  
-- sat_db.py: just a dictionary of orbcomm satellites I know are active  
-- helpers.py: a file with useful helper functions  
-- mat_file_explorer.py: a script that shows what is in a .mat file  
-- plot_recording_waterfall.py: plots a waterfall of recordings  
-- update_orbcomm_tle.py: downloads the latest orbcomm tles from celestrack.com  
-- record_spectrum_orbcomm.py: records orbcomm satellites when they are overhead with an RTLSDR  
-- file_decoder.py: If you have .mat files in the data folder, this script will attempt to decode it  
-  
-  
->>>>>>> 7e58cb21
   
 ## Data format
 
@@ -118,9 +95,4 @@
 - lon: the longitude of the receiver when the samples were recorded  
 - alt: the elevation of the receiver when the samples were recorded  
   
-Look at the mat_file_explorer.py script to see an example of how to access the metadata.  
-<<<<<<< HEAD
-  
-=======
-
->>>>>>> 7e58cb21
+Look at the mat_file_explorer.py script to see an example of how to access the metadata.  